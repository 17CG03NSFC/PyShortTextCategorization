from setuptools import setup, Extension
import numpy as np

try:
    from Cython.Build import cythonize
    ext_modules = cythonize(['shorttext/metrics/dynprog/dldist.pyx',
                             'shorttext/metrics/dynprog/lcp.pyx',
                             'shorttext/spell/edits1_comb.pyx'])
except ImportError:
    ext_modules = [Extension('shorttext.metrics.dynprog.dldist', ['shorttext/metrics/dynprog/dldist.c']),
                   Extension('shorttext.metrics.dynprog.lcp', ['shorttext/metrics/dynprog/lcp.c']),
                   Extension('shorttext.spell.edits1_comb', ['shorttext/spell/edits1_comb.c'])]

def readme():
    with open('README.md') as f:
        return f.read()

setup(name='shorttext',
<<<<<<< HEAD
      version="1.1.0a02",
=======
      version="1.0.4a01",
>>>>>>> e3722b26
      description="Short Text Mining",
      long_description="Short text mining algorithms, involving word-embedding models, topic models, edit distances, Word Mover's distance, deep learning etc.",
      classifiers=[
          "Topic :: Scientific/Engineering :: Artificial Intelligence",
          "Topic :: Scientific/Engineering :: Mathematics",
          "Topic :: Text Processing :: Linguistic",
          "Topic :: Software Development :: Libraries :: Python Modules",
          "Programming Language :: Python :: 2.7",
          "Programming Language :: Python :: 3.5",
          "Programming Language :: Python :: 3.6",
          "Programming Language :: Cython",
          "Programming Language :: C",
          "Natural Language :: English",
          "License :: OSI Approved :: MIT License",
          "Intended Audience :: Developers",
          "Intended Audience :: Education",
          "Intended Audience :: Information Technology",
          "Intended Audience :: Science/Research"
      ],
      keywords="shorttext natural language processing text mining",
      url="https://github.com/stephenhky/PyShortTextCategorization",
      author="Kwan-Yuet Ho",
      author_email="stephenhky@yahoo.com.hk",
      license='MIT',
      ext_modules=ext_modules,
      packages=['shorttext',
                'shorttext.utils',
                'shorttext.classifiers',
                'shorttext.classifiers.embed',
                'shorttext.classifiers.embed.nnlib',
                'shorttext.classifiers.embed.sumvec',
                'shorttext.classifiers.bow',
                'shorttext.classifiers.bow.topic',
                'shorttext.classifiers.bow.maxent',
                'shorttext.data',
                'shorttext.stack',
                'shorttext.generators',
                'shorttext.generators.bow',
                'shorttext.generators.charbase',
                'shorttext.generators.seq2seq',
                'shorttext.metrics',
                'shorttext.metrics.dynprog',
                'shorttext.metrics.wasserstein',
                'shorttext.metrics.embedfuzzy',
                'shorttext.spell'],
      package_dir={'shorttext': 'shorttext'},
      package_data={'shorttext': ['data/*.csv', 'utils/*.txt',
                                  'metrics/dynprog/*.pyx', 'metrics/dynprog/*.c',
                                  'spell/*.pyx', 'spell/*.c']},
      include_dirs=[np.get_include()],
      setup_requires=['numpy>=1.11.3', 'scipy>=0.18.1'],
      install_requires=[
          'Cython', 'numpy>=1.11.3', 'scipy>=0.18.1',
          'scikit-learn', 'keras>=2.2.3', 'gensim>=3.2.0',
          'pandas', 'spacy>=1.7.0', 'pulp', 'PyStemmer',

      ],
      tests_require=[
          'unittest2', 'keras>=2.2.3', 'gensim>=3.2.0', 'tensorflow',
      ],
      scripts=['bin/ShortTextCategorizerConsole',
               'bin/ShortTextWordEmbedSimilarity',
               'bin/switch_kerasbackend'],
      # include_package_data=False,
      test_suite="test",
      zip_safe=False)<|MERGE_RESOLUTION|>--- conflicted
+++ resolved
@@ -16,11 +16,7 @@
         return f.read()
 
 setup(name='shorttext',
-<<<<<<< HEAD
-      version="1.1.0a02",
-=======
       version="1.0.4a01",
->>>>>>> e3722b26
       description="Short Text Mining",
       long_description="Short text mining algorithms, involving word-embedding models, topic models, edit distances, Word Mover's distance, deep learning etc.",
       classifiers=[
