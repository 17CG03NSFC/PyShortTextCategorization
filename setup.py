from setuptools import setup, Extension
import numpy as np


try:
    from Cython.Build import cythonize
    ext_modules = cythonize(['shorttext/metrics/dynprog/dldist.pyx',
                             'shorttext/metrics/dynprog/lcp.pyx',
                             'shorttext/spell/edits1_comb.pyx'])
except ImportError:
    ext_modules = [Extension('shorttext.metrics.dynprog.dldist', ['shorttext/metrics/dynprog/dldist.c']),
                   Extension('shorttext.metrics.dynprog.lcp', ['shorttext/metrics/dynprog/lcp.c']),
                   Extension('shorttext.spell.edits1_comb', ['shorttext/spell/edits1_comb.c'])]


def package_description():
    text = open('README.md', 'r').read()
    startpos = text.find('## Introduction')
    return text[startpos:]


def install_requirements():
    return [package_string.strip() for package_string in open('requirements.txt', 'r')]


def setup_requirements():
    return [package_string.strip() for package_string in open('setup_requirements.txt', 'r')]


def test_requirements():
    return [package_string.strip() for package_string in open('test_requirements.txt', 'r')]


setup(name='shorttext',
      version='1.2.0a01',
      description="Short Text Mining",
      long_description=package_description(),
      long_description_content_type='text/markdown',
      classifiers=[
          "Topic :: Scientific/Engineering :: Artificial Intelligence",
          "Topic :: Scientific/Engineering :: Mathematics",
          "Topic :: Text Processing :: Linguistic",
          "Topic :: Software Development :: Libraries :: Python Modules",
          "Programming Language :: Python :: 3.5",
          "Programming Language :: Python :: 3.6",
          "Programming Language :: Python :: 3.7",
          "Programming Language :: Cython",
          "Programming Language :: C",
          "Natural Language :: English",
          "License :: OSI Approved :: MIT License",
          "Intended Audience :: Developers",
          "Intended Audience :: Education",
          "Intended Audience :: Information Technology",
          "Intended Audience :: Science/Research"
      ],
      keywords="shorttext natural language processing text mining",
      url="https://github.com/stephenhky/PyShortTextCategorization",
      author="Kwan-Yuet Ho",
      author_email="stephenhky@yahoo.com.hk",
      license='MIT',
      ext_modules=ext_modules,
      packages=['shorttext',
                'shorttext.utils',
                'shorttext.classifiers',
                'shorttext.classifiers.embed',
                'shorttext.classifiers.embed.nnlib',
                'shorttext.classifiers.embed.sumvec',
                'shorttext.classifiers.bow',
                'shorttext.classifiers.bow.topic',
                'shorttext.classifiers.bow.maxent',
                'shorttext.data',
                'shorttext.stack',
                'shorttext.generators',
                'shorttext.generators.bow',
                'shorttext.generators.charbase',
                'shorttext.generators.seq2seq',
                'shorttext.metrics',
                'shorttext.metrics.dynprog',
                'shorttext.metrics.wasserstein',
                'shorttext.metrics.embedfuzzy',
                'shorttext.spell'],
      package_dir={'shorttext': 'shorttext'},
      package_data={'shorttext': ['data/*.csv', 'utils/*.txt',
                                  'metrics/dynprog/*.pyx', 'metrics/dynprog/*.c',
                                  'spell/*.pyx', 'spell/*.c']},
      include_dirs=[np.get_include()],
<<<<<<< HEAD
      setup_requires=['numpy>=1.16.0', 'scipy>=1.2.0'],
      install_requires=[
          'Cython', 'numpy>=1.16.0', 'scipy>=1.2.0',
          'scikit-learn', 'keras>=2.3.0', 'gensim>=3.2.0',
          'pandas', 'spacy>=1.7.0', 'pulp', 'PyStemmer', 'flask',
      ],
      tests_require=[
          'unittest2', 'keras>=2.3.0', 'gensim>=3.2.0',
      ],
=======
      setup_requires=setup_requirements(),
      install_requires=install_requirements(),
      tests_require=test_requirements(),
>>>>>>> eb545958
      scripts=['bin/ShortTextCategorizerConsole',
               'bin/ShortTextWordEmbedSimilarity',
               'bin/switch_kerasbackend',
               'bin/WordEmbedAPI'],
      #include_package_data=False,
      test_suite="test",
      zip_safe=False)<|MERGE_RESOLUTION|>--- conflicted
+++ resolved
@@ -84,21 +84,9 @@
                                   'metrics/dynprog/*.pyx', 'metrics/dynprog/*.c',
                                   'spell/*.pyx', 'spell/*.c']},
       include_dirs=[np.get_include()],
-<<<<<<< HEAD
-      setup_requires=['numpy>=1.16.0', 'scipy>=1.2.0'],
-      install_requires=[
-          'Cython', 'numpy>=1.16.0', 'scipy>=1.2.0',
-          'scikit-learn', 'keras>=2.3.0', 'gensim>=3.2.0',
-          'pandas', 'spacy>=1.7.0', 'pulp', 'PyStemmer', 'flask',
-      ],
-      tests_require=[
-          'unittest2', 'keras>=2.3.0', 'gensim>=3.2.0',
-      ],
-=======
       setup_requires=setup_requirements(),
       install_requires=install_requirements(),
       tests_require=test_requirements(),
->>>>>>> eb545958
       scripts=['bin/ShortTextCategorizerConsole',
                'bin/ShortTextWordEmbedSimilarity',
                'bin/switch_kerasbackend',
