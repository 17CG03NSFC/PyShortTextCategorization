from setuptools import setup, Extension
import numpy as np

try:
    from Cython.Build import cythonize
    ext_modules = cythonize(['shorttext/metrics/dynprog/dldist.pyx',
                             'shorttext/metrics/dynprog/lcp.pyx',
                             'shorttext/spell/edits1_comb.pyx'])
except ImportError:
    ext_modules = [Extension('shorttext.metrics.dynprog.dldist', ['shorttext/metrics/dynprog/dldist.c']),
                   Extension('shorttext.metrics.dynprog.lcp', ['shorttext/metrics/dynprog/lcp.c']),
                   Extension('shorttext.spell.edits1_comb', ['shorttext/spell/edits1_comb.c'])]

def readme():
    with open('README.md') as f:
        return f.read()

setup(name='shorttext',
<<<<<<< HEAD
      version="1.0.2a1",
=======
      version="1.0.3a0",
>>>>>>> 6c5bb407
      description="Short Text Mining",
      long_description="Short text mining algorithms, involving word-embedding models, topic models, edit distances, Word Mover's distance, deep learning etc.",
      classifiers=[
          "Topic :: Scientific/Engineering :: Artificial Intelligence",
          "Topic :: Scientific/Engineering :: Mathematics",
          "Topic :: Text Processing :: Linguistic",
          "Topic :: Software Development :: Libraries :: Python Modules",
          "Programming Language :: Python :: 2.7",
          "Programming Language :: Python :: 3.5",
          "Programming Language :: Python :: 3.6",
          "Programming Language :: Cython",
          "Programming Language :: C",
          "Natural Language :: English",
          "License :: OSI Approved :: MIT License",
          "Intended Audience :: Developers",
          "Intended Audience :: Education",
          "Intended Audience :: Information Technology",
          "Intended Audience :: Science/Research"
      ],
      keywords="shorttext natural language processing text mining",
      url="https://github.com/stephenhky/PyShortTextCategorization",
      author="Kwan-Yuet Ho",
      author_email="stephenhky@yahoo.com.hk",
      license='MIT',
      ext_modules=ext_modules,
      packages=['shorttext',
                'shorttext.utils',
                'shorttext.classifiers',
                'shorttext.classifiers.embed',
                'shorttext.classifiers.embed.nnlib',
                'shorttext.classifiers.embed.sumvec',
                'shorttext.classifiers.bow',
                'shorttext.classifiers.bow.topic',
                'shorttext.classifiers.bow.maxent',
                'shorttext.data',
                'shorttext.stack',
                'shorttext.generators',
                'shorttext.generators.bow',
                'shorttext.generators.charbase',
                'shorttext.generators.seq2seq',
                'shorttext.metrics',
                'shorttext.metrics.dynprog',
                'shorttext.metrics.wasserstein',
                'shorttext.metrics.embedfuzzy',
                'shorttext.spell'],
      package_dir={'shorttext': 'shorttext'},
      package_data={'shorttext': ['data/*.csv', 'utils/*.txt',
                                  'metrics/dynprog/*.pyx', 'metrics/dynprog/*.c',
                                  'spell/*.pyx', 'spell/*.c']},
      include_dirs=[np.get_include()],
      setup_requires=['numpy>=1.11.3', 'scipy>=0.18.1'],
      install_requires=[
          'Cython', 'numpy>=1.11.3', 'scipy>=0.18.1', 'scikit-learn', 'keras>=2.0.0', 'gensim>=3.2.0',
          'pandas', 'spacy>=1.7.0', 'pulp', 'PyStemmer',
      ],
      tests_require=[
          'unittest2', 'keras>=2.0.0', 'gensim>=3.2.0', 'tensorflow',
      ],
      scripts=['bin/ShortTextCategorizerConsole',
               'bin/ShortTextWordEmbedSimilarity',
               'bin/switch_kerasbackend'],
      # include_package_data=False,
      test_suite="test",
      zip_safe=False)<|MERGE_RESOLUTION|>--- conflicted
+++ resolved
@@ -16,11 +16,7 @@
         return f.read()
 
 setup(name='shorttext',
-<<<<<<< HEAD
-      version="1.0.2a1",
-=======
       version="1.0.3a0",
->>>>>>> 6c5bb407
       description="Short Text Mining",
       long_description="Short text mining algorithms, involving word-embedding models, topic models, edit distances, Word Mover's distance, deep learning etc.",
       classifiers=[
