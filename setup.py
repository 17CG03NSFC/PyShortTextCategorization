--- conflicted
+++ resolved
@@ -82,10 +82,6 @@
       include_dirs=[np.get_include()],
       setup_requires=setup_requirements(),
       install_requires=install_requirements(),
-<<<<<<< HEAD
-=======
-      # tests_require=test_requirements(),
->>>>>>> 11690101
       scripts=['bin/ShortTextCategorizerConsole',
                'bin/ShortTextWordEmbedSimilarity',
                'bin/WordEmbedAPI'],
